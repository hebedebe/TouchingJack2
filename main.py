--- conflicted
+++ resolved
@@ -51,23 +51,10 @@
         print("Cython optimizations not available - using Numba JIT optimizations")
     
 def main(): 
-<<<<<<< HEAD
+
     """Run main"""
     game: Game = Game(640, 480, "Touching Jack 2: The Remake - The Sequel (Complete Edition)")
     # game.merge_ui_with_scene = True
-=======
-    """Run optimized main"""
-    print("Starting Touching Jack 2: The Remake - The Sequel (Complete Edition)")
-    print("Optimized Edition with Advanced Performance Features")
-    
-    start_time = time.time()
-    
-    # Initialize performance optimizations
-    optimize_game_startup()
-    
-    # Create game instance with optimized settings
-    game: Game = Game(640, 480, "Touching Jack 2: The Remake - The Sequel (Complete Edition) [OPTIMIZED]")
->>>>>>> cb7dcafd
 
     # Initialize asset manager with preloading
     asset_manager = AssetManager()
